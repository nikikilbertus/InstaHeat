%% Laplacian
N = 64;
dim = 3;
aa=-pi;
bb=pi;
dx = (bb-aa)/N;
x = aa + (0:N-1)*dx;
[xx,yy,zz] = meshgrid(x,x,x);

% test = exp(-(xx.^2 + yy.^2 + zz.^2));
% testl = (4*(xx.^2+yy.^2+zz.^2)-6).*test;
test = sin(xx) .* sin(yy) .* sin(zz);
testl = -3 * sin(xx) .* sin(yy) .* sin(zz);
testg = cos(xx).^2 .* sin(yy).^2 .* sin(zz).^2 + ... 
        sin(xx).^2 .* cos(yy).^2 .* sin(zz).^2 + ...
        sin(xx).^2 .* sin(yy).^2 .* cos(zz).^2;

k = [0:N/2-1 0 -N/2+1:-1] * 2*pi/(bb-aa);
k2 = [0:N/2 -N/2+1:-1] * 2*pi/(bb-aa);
[X,Y,Z] = meshgrid(k2,k2,k2);
kk = X.^2 + Y.^2 + Z.^2;
[kx,ky,kz] = meshgrid(k,k,k);
phix = ifftn(1i * kx .* fftn(test));
phiy = ifftn(1i * ky .* fftn(test));
phiz = ifftn(1i * kz .* fftn(test));

testg1 = phix.^2 + phiy.^2 + phiz.^2;
testl1 = ifftn(-kk.*fftn(test));
testl2 = del2(test, dx) * 2 * dim;

%% powerspectrum check
bins = 40;
L=10;
n = size(phi,1);
meff2 = mass^2 - 9 * H(1)^2 / 4;
match = 2;

ps = mkPowerSpectrum(phi,bins,L);
dps = mkPowerSpectrum(dphi,bins,L);

kmax = sqrt(3) * (n/2) * (2*pi/L);
k = linspace(0,kmax,bins);
k2 = k.^2;
dk = 2*pi/L;
kcut = 0.5 * (floor(n/2) + 1) * dk;
kcut2 = kcut^2;
normfac = (sqrt(2 * dk^3 * pi))^(-1);
ps1 = k .* (k2+meff2).^(-.25);
dps1 = k .* (k2+meff2).^(.25);
% ps1 = ps1 * normfac .* exp(-k2 / kcut2);
% dps1 = dps1 * normfac .* exp(-k2 / kcut2);
ps1 = ps1 / ps1(match) * ps(match);
dps1 = dps1 / dps1(match) * dps(match);

% analytic spectra with binning
[Nx, Ny, Nz] = size(phi);
kx = [0:Nx/2 -Nx/2+1:-1];
ky = [0:Ny/2 -Ny/2+1:-1];
kz = [0:Nz/2 -Nz/2+1:-1];
[X,Y,Z] = meshgrid(kx,ky,kz);
ks = sqrt(X.^2 + Y.^2 + Z.^2) * 2*pi/L;
ps2full = ks .* (ks.^2+meff2).^(-.25);% .* exp(-ks.^2 / kcut2);
dps2full = ks .* (ks.^2+meff2).^(.25);% .* exp(-ks.^2 / kcut2);
ps2 = zeros(1, bins);
dps2 = zeros(1, bins);
for i = 2:N
    idx = int64(fix(bins * (ks(i) / kmax) - 1e-10) + 1);
    if(idx > bins)
        error('wrong index');
    end
    ps2(idx) = ps2(idx) + ps2full(i);
    dps2(idx) = dps2(idx) + dps2full(i);
end
ps2 = ps2 / ps2(match) * ps(match);
dps2 = dps2 / dps2(match) * dps(match);

loglog(k,ps,k,ps1,k,ps2)
hold on
loglog(k,dps,k,dps1,k,dps2)
hold off
shg

%% power spectrum check: total power
bins = 40;
L=10;
n = size(phi,1);
meff2 = mass^2 - 9 * H(1)^2 / 4;
kmax = sqrt(3) * (n/2) * (2*pi/L);
dk = 2*pi/L;
kcut = 0.5 * (floor(n/2) + 1) * dk;
normfac = (sqrt(2 * dk^3 * pi) * n^3)^(-1);
mrat = 5e-6;

[ps,ps0] = mkPowerSpectrum(phi, bins, L);
n1 = sum(ps) + ps0;
n2 = norm(phi(:))^2;

xiint = @(k, r) k.*(k.^2+meff2).^(-.25)*normfac.*exp(-k.^2/kcut2).*sin(k.*r)*mrat./r;
xi = @(r) integral(@(k) xiint(k,r), 0, kmax);
dx = L/n;
x = (0:n-1)*dx;

[X,Y,Z] = ndgrid(x,x,x);
R = sqrt(X.^2 + Y.^2 + Z.^2);
phigen = zeros(size(phi));
for i = 1:numel(phigen)
    phigen(i) = xi(R(i));
end


%% how far is rho0 from rho
tmp = atol( rho0 - mean(rho0(:)) );
mean(tmp(:))

%% Hamiltonian and momentum karsten vs. code
L=1;
N=64;
name = '~/Dropbox/Uni/Exercises/11Semester/MAPhysics/data/karsten/data_64psi_5.dat';
raw = importdata(name);
phika = reshape(raw(:,4),N,N,N);
dphika = reshape(raw(:,5),N,N,N);
psika = reshape(raw(:,6),N,N,N);
dpsika = reshape(raw(:,7),N,N,N);
evaluate3D
rhoka = mkrho(phika,dphika,psika,a(1),mass,L);
N = N(1);
psi = h5read(name,'/psi');
psi = reshape(psi(:,1),N,N,N);
phi = h5read(name,'/phi');
phi = reshape(phi(:,1),N,N,N);
rho = h5read(name,'/rho');
rho = reshape(rho(:,1),N,N,N);
dphi = h5read(name,'/dphi');
dphi = reshape(dphi(:,1),N,N,N);
dpsi = h5read(name,'/dpsi');
dpsi = reshape(dpsi(:,1),N,N,N);
prn = @(f) num2str(max(atol(f(:))));
disp(' '); disp(' ');
disp(['----comparison, mass=' num2str(mass) ', a=' num2str(a(1)) '----'])
[check, t1, t2, t3] = hamiltonianConstraint(psika, dpsika, a(1), rhoka, L);
disp('karstens psi hamiltonian')
disp(['sum: ' prn(check(:))])
disp(['1  : ' prn(t1(:))])
disp(['2  : ' prn(t2(:))])
disp(['3  : ' prn(t3(:))])
[check, t1, t2] = momentumConstraint(psika, dpsika, phika, dphika, rhoka, L);
disp('karstens psi momentum')
disp(['sum: ' num2str(check)])
disp(['1  : ' num2str(t1)])
disp(['2  : ' num2str(t2)])
[check, t1, t2, t3] = hamiltonianConstraint(psi, dpsi, a(1), rho, L);
disp(' ');
disp('code psi hamiltonian')
disp(['sum: ' prn(check(:))])
disp(['1  : ' prn(t1(:))])
disp(['2  : ' prn(t2(:))])
disp(['3  : ' prn(t3(:))])
[check, t1, t2] = momentumConstraint(psi, dpsi, phi, dphi, rho, L);
disp('code psi momentum')
disp(['sum: ' num2str(check)])
disp(['1  : ' num2str(t1)])
disp(['2  : ' num2str(t2)])
disp(' ')
disp(['l2 and l\infty differences in \psi ' num2str(norm(psi(:)-psika(:))) ', ' prn(psi(:)-psika(:))])

%% Hamiltonian and momentum for bunch davies
nums = [1 2 3 4 5 6 7 8];
L = 10;
mabs = @(f) max(atol(f(:)));
prn = @(f) num2str(max(atol(f(:))));
herrs = zeros(4, length(nums));
mxerrs = zeros(3,length(nums));
myerrs = zeros(3,length(nums));
mzerrs = zeros(3,length(nums));
for i=1:length(nums)
    name = ['bunch' num2str(nums(i))];
    evaluate3D
    N = N(1);
    psi = h5read(name,'/psi');
    psi = reshape(psi(:,1),N,N,N);
    phi = h5read(name,'/phi');
    phi = reshape(phi(:,1),N,N,N);
    rho = h5read(name,'/rho');
    rho = reshape(rho(:,1),N,N,N);
    dphi = h5read(name,'/dphi');
    dphi = reshape(dphi(:,1),N,N,N);
    dpsi = h5read(name,'/dpsi');
    dpsi = reshape(dpsi(:,1),N,N,N);
    disp(' '); disp(' ');
    disp(['----comparison, mass=' num2str(mass) ', a=' num2str(a(1)) '----'])
    disp('code psi hamiltonian')
    [check, t1, t2, t3] = hamiltonianConstraint(psi, dpsi, a(1), rho, L);
    disp(['sum: ' prn(check(:))])
    disp(['1  : ' prn(t1(:))])
    disp(['2  : ' prn(t2(:))])
    disp(['3  : ' prn(t3(:))])
    herrs(:,i) = [mabs(check) mabs(t1) mabs(t2) mabs(t3)];
    disp('code psi momentum')
    [check, t1, t2] = momentumConstraint(psi, dpsi, phi, dphi, rho, L);
    disp(['sum: ' num2str(check)])
    disp(['1  : ' num2str(t1)])
    disp(['2  : ' num2str(t2)])
    mxerrs(:,i) = [check(1) t1(1) t2(1)];
    myerrs(:,i) = [check(2) t1(2) t2(2)];
    mzerrs(:,i) = [check(3) t1(3) t2(3)];
end
herr = herrs(1,:) ./ max(herrs(2:4,:));
mxerr = mxerrs(1,:) ./ max(mxerrs(2:3,:));
myerr = myerrs(1,:) ./ max(myerrs(2:3,:));
mzerr = mzerrs(1,:) ./ max(mzerrs(2:3,:));
ms = 5 * 10.^(-nums);
loglog(ms, ms.^2 / ms(end)^2 * herrs(1,end),'--', ms, herrs(1,:),'linewidth',2);
xlabel('planck mass'); ylabel('max. abs error of hamiltonian');
shg
figure
loglog(ms, ms.^2 / ms(end)^2 * mxerrs(1,end),'--', ms, mxerrs(1,:),'linewidth',2);
hold on
loglog(ms, myerrs(1,:),'linewidth',2);
loglog(ms, mzerrs(1,:),'linewidth',2);
hold off
xlabel('planck mass'); ylabel('max. abs error of momenutm');

%% plot long time bunch davies
figure
m = 5;
masses = 1./(2*10.^((1:5)));
rhormsi = zeros(m,4);
for i = 1:m
name = ['64_1e5_' num2str(i)];
evaluate3D
loglog(a,rhorms,'linewidth',2)
legendinfo{i} = ['mass=' num2str(masses(i))];
rhormsi(i,1) = rhorms(1);
[~,idx] = min( (a - 1e2).^2);
rhormsi(i,2) = rhorms(idx);
[~,idx] = min( (a - 1e3).^2);
rhormsi(i,3) = rhorms(idx);
rhormsi(i,4) = rhorms(end);
hold on
end
hold off
xlabel('a'); ylabel('std(\rho) / |<\rho>|');
legend(legendinfo,'location','southeast');
figure
loglog(masses, rhormsi, masses, masses/masses(1) * rhormsi(1,1) * 0.9,'--','linewidth',2);
xlabel('mass'); ylabel('std(\rho) / |<\rho>|');
legend('a=1', 'a=1e2', 'a=1e3', ['a=' num2str(a(end))], 'linear reference','location','northwest');

%% plot long time bunch davies
% name = 'testcstr';
evaluate3D
scal = ones(size(a))';
% scal = a.^(3/2)';
plot(a,phimax.*scal,a,phimin.*scal,a,phimean.*scal); xlabel('a'); ylabel('<\phi>'); shg; pause;
plot(a,dphimax.*scal,a,dphimin.*scal,a,dphimean.*scal); xlabel('a'); ylabel('<d\phi>'); shg; pause;
plot(a,psimax.*scal,a,psimin.*scal,a,psimean.*scal); xlabel('a'); ylabel('<\psi>'); shg; pause;
plot(a,dpsimax.*scal,a,dpsimin.*scal,a,dpsimean.*scal); xlabel('a'); ylabel('<d\psi>'); shg; pause;
plot(a,sqrt(phivar).*scal); xlabel('a'); ylabel('std \phi'); shg; pause;
plot(a,sqrt(dphivar).*scal); xlabel('a'); ylabel('std d\phi'); shg; pause;
plot(a,sqrt(psivar).*scal); xlabel('a'); ylabel('std \psi'); shg; pause;
plot(a,sqrt(dpsivar).*scal); xlabel('a'); ylabel('std d\psi'); shg; pause;

%% tolerances analysis
base = '~/Dropbox/Uni/Exercises/11Semester/MAPhysics/data/tolerances2/64_5e-3_1e4_tol_';
rtol = 4:2:10; atol = 6:2:16;
relval = 10.^(-rtol); absval = 10.^(-atol);
time = zeros(length(rtol), length(atol));
steps = zeros(size(time));
errinf = zeros(size(time));
errl2 = zeros(size(time));
as = zeros(size(time));
cstrl2 = zeros(size(time));
getname = @(x,y) [base num2str(x) '_' num2str(y) '.h5'];
phiref = h5read(getname(max(rtol),max(atol)), '/phi_summary');
aref = h5read(getname(max(rtol),max(atol)), '/a');
phiref = phiref(1,:);
arefs = h5read(getname(min(rtol),min(atol)), '/a');
phirefs = spline(aref,phiref,arefs);
for i = 1:length(rtol)
    for j = 1:length(atol)
        name = getname(rtol(i),atol(j));
        tols = h5read(name, '/tolerances');
        if relval(i) ~= tols(1) || absval(j) ~= tols(2)
            error('didnt load the right file')
        end
        time(i,j) = h5read(name,'/runtime_stepper');
        steps(i,j) = h5read(name,'/steps_total');
        phi = h5read(name, '/phi_summary');
        a = h5read(name, '/a');
        cstr = h5read(name,'/constraints');
%         semilogy(a,cstr(1,:)); shg; pause;
        cstrl2(i,j) = norm(cstr(1,:)) / length(cstr(1,:));
        as(i,j) = -log10(abs((a(end) - aref(end))/aref(end)));
%         I = (a>0.9*aref(end));
%         Iref = (aref>0.9*aref(end));
%         plot(a(I),phi(1,I).*a(I)'.^(3/2),aref(Iref),phiref(Iref).*aref(Iref)'.^(3/2)); shg; pause;
        errinf(i,j) = abs((phiref(end) - phi(1,end))/phiref(end));
        phi = spline(a, phi(1,:),arefs);
        errl2(i,j) = norm(phirefs - phi);
    end
end
% semilogx(relval, time, 'linewidth',2); xlabel('rel tol'); ylabel('time [s]');
% legend('abs: 1e-6', 'abs: 1e-8', 'abs: 1e-10', 'abs: 1e-12'); shg;
% figure
% semilogx(relval, steps, 'linewidth',2); xlabel('rel tol'); ylabel('#steps');
% legend('abs: 1e-6', 'abs: 1e-8', 'abs: 1e-10', 'abs: 1e-12'); shg;
% figure
% semilogx(absval, time', 'linewidth',2); xlabel('abs tol'); ylabel('time [s]');
% legend('rel: 1e-6', 'rel: 1e-8', 'rel: 1e-10', 'rel: 1e-12'); shg;
% figure
% semilogx(absval, steps', 'linewidth',2); xlabel('abs tol'); ylabel('#steps');
% legend('rel: 1e-6', 'rel: 1e-8', 'rel: 1e-10', 'rel: 1e-12'); shg;

figure
bar3(as); set(gca,'XTickLabel',absval); set(gca,'YTickLabel',relval);
xlabel('atol'); ylabel('rtol'); zlabel('-log10 (a_{f} - a_{f}^{ref}) / a_{f}^{ref}');
figure
bar3(steps); set(gca,'XTickLabel',absval); set(gca,'YTickLabel',relval);
xlabel('atol'); ylabel('rtol'); zlabel('#steps');
figure
bar3(cstrl2); set(gca,'XTickLabel',absval); set(gca,'YTickLabel',relval);
xlabel('atol'); ylabel('rtol'); zlabel('hamiltonian constraint norm');
figure
bar3(-log10(errinf)); set(gca,'XTickLabel',absval); set(gca,'YTickLabel',relval);
xlabel('atol'); ylabel('rtol'); zlabel('-log10 (\phi_{f}^{ref} - \phi_{f}) / \phi_{f}^{ref}');
figure
bar3(-log10(errl2)); set(gca,'XTickLabel',absval); set(gca,'YTickLabel',relval);
xlabel('atol'); ylabel('rtol'); zlabel('-log10 error l_{2}');

%% resolutions study
res = [16 24 32 48 64 96 128];
<<<<<<< HEAD
disp(['         grid        steps'])
for i = 1:length(res)
    name = ['resolutions2/' num2str(res(i)) '_5e-4_1e3'];
    evaluate3D
    figure(1)
    plot(diff(t)); hold on
    figure(2)
    loglog(a, rhorms); hold on
    disp([N(1) steps])
    figure(3)
    subplot(4,1,1)
    semilogx(a,phimean); xlabel('a'); ylabel('<\phi>'); hold on
    subplot(4,1,2)
    loglog(a,sqrt(phivar)); xlabel('a'); ylabel('std \phi'); hold on
    subplot(4,1,3)
    semilogx(a,dphimean); xlabel('a'); ylabel('<d\phi>'); hold on
    subplot(4,1,4)
    loglog(a,sqrt(dphivar)); xlabel('a'); ylabel('std d\phi'); hold on
    figure(4)
    subplot(2,1,1)
    loglog(a,sqrt(psivar)); xlabel('a'); ylabel('std \psi'); hold on
    subplot(2,1,2)
    loglog(a,sqrt(dpsivar)); xlabel('a'); ylabel('std d\psi'); hold on
end
hold off
figure(1)
xlabel('steps'); ylabel('dt');
legend('16','24','32','48','64','96','128'); shg;
figure(2)
xlabel('a'); ylabel('std \rho / <|\rho|>');
legend('16','24','32','48','64','96','128'); shg;
inflmass
=======
for i = 1:length(res)
    name = ['resolutions2/' num2str(res(i)) '_5e-4_1e3'];
    evaluate3D
    loglog(a, rhorms,'linewidth',1.3)
    hold on
end
hold off
legend('16','24','32','48','64','96','128'); shg;
>>>>>>> c4ca6fe5
<|MERGE_RESOLUTION|>--- conflicted
+++ resolved
@@ -329,7 +329,6 @@
 
 %% resolutions study
 res = [16 24 32 48 64 96 128];
-<<<<<<< HEAD
 disp(['         grid        steps'])
 for i = 1:length(res)
     name = ['resolutions2/' num2str(res(i)) '_5e-4_1e3'];
@@ -361,14 +360,4 @@
 figure(2)
 xlabel('a'); ylabel('std \rho / <|\rho|>');
 legend('16','24','32','48','64','96','128'); shg;
-inflmass
-=======
-for i = 1:length(res)
-    name = ['resolutions2/' num2str(res(i)) '_5e-4_1e3'];
-    evaluate3D
-    loglog(a, rhorms,'linewidth',1.3)
-    hold on
-end
-hold off
-legend('16','24','32','48','64','96','128'); shg;
->>>>>>> c4ca6fe5
+inflmass