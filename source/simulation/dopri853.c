#include "main.h"
#if INTEGRATION_METHOD == DOPRI853

#include <stdio.h>
#include <stdlib.h>
#include <float.h>
#include <math.h>
#include <omp.h>
#include <fftw3.h>
#include "dopri853.h"
#include "toolbox.h"
#include "io.h"

/**
 * @file dopri853.c
 * @brief A 8th order explicit Dormand Prince integrator with 5th and 3rd order
 * error estimates for adaptive stepsizes.
 *
 * Only the function run_dopri853() is called from outside this file. It is the
 * only one that needs to be visible.
 *
 * @see <a href="http://numerical.recipes">Numerical Recipes</a>
 */

static void initialize_dopri853();
static int perform_step(const double dt_try);
static void try_step(const double dt);
static double error(const double dt);
static int success(const double err, double *dt);
static void allocate_dopri853_values();
static void free_dopri853_values();

/**
 * @brief Holds intermediate evaluations of the right hand side and errors for
 * the Dormand Prince integrator.
 *
 * Holds pointers to memory blocks for the intermediate evaluations of
 * the right hand side of the partial differential equation (as determined in
 * mk_rhs(const double t, double *f, double *result) in toolbox.c as
 * well as memory blocks for the error estimates (5th and 3rd order).
 */
struct dopri853_values
{
        double *k2, *k3, *k4, *k5, *k6, *k7, *k8, *k9, *k10, *k_tmp;
        double *yerr, *yerr2;
};

/**
 * @brief Holds parameters for the Dormand Prince integrator.
 *
 * Most of these parameters should be self explanatory by their names. For more
 * information see <a href="http://numerical.recipes">Numerical Recipes</a>.
 */
struct dopri853_control
{
    double t; ///< The current time
    double t_old; ///< The previous time (on last time slice)
    double ti; ///< The initial time
    double tf; ///< The final time
    double dt; ///< The time step size
    double dt_did; ///< The previously used time step size
    double dt_next; ///< The proposed next time step size
    double dt_min; ///< The minimal permissible time step size
    size_t max_steps; ///< The maximal number of steps
    int n_stp; ///< The number of performed steps
    int n_ok; ///< The number of successful steps
    int n_bad; ///< The number of unsuccessful steps
    double beta; ///< Internal parameter for the error estimates
    double alpha; ///< Internal parameter for the error estimates
    double safe; ///< Internal parameter for the error estimates
    double minscale; ///< Minimal permissible rescaling of the time step size
    double maxscale; ///< Maximal permissible rescaling of the time step size
    double a_tol; ///< Absolute tolerance
    double r_tol; ///< Relative tolerance
    double err_old; ///< The previous error (on the last time slice)
    int reject; ///< Flag whether time step is rejected or accepted
    double eps; ///< Epsilon value for comparisons
};

/**
 * @brief The parameters for the Dormand Prince intergrator.
 * @see dopri853.h
 */
struct dopri853_control dp;

/**
 * @brief Holds intermediate fields as well as the error estimates.
 * @see dopri853.h
 */
struct dopri853_values dpv;

/**
<<<<<<< HEAD
=======
 * @brief Initializes parameters in the struct dopri853_control dp of the
 * Dormand Prince integrator.
 *
 * All fields of the struct dopri853_control dp are set according either as
 * fixed initial values or according to parameters entered by the user. All
 * parameters of the integration routine are saved in this struct.
 *
 * @note Changes in here are not recommended. All parameters that can/should be
 * chosen by the user are determined somewhere else and only copied here.
 */
void initialize_dopri853()
{
    dp.t = pars.t.ti;
    dp.t_old = pars.t.ti;
    dp.ti = pars.t.ti;
    dp.tf = pars.t.tf;
    dp.dt = pars.t.dt;
    dp.dt_did = 0.0;
    dp.dt_next = pars.t.dt;
    dp.dt_min = MINIMAL_DELTA_T;
    dp.dtlamb = 0.0;
    dp.max_steps = MAX_STEPS;
    dp.n_stp = 0;
    dp.n_ok = 0;
    dp.n_bad = 0;
    dp.beta = BETA;
    dp.alpha = 1.0/8.0 - dp.beta * 0.2;
    dp.safe = SAFE;
    dp.minscale = SMALLEST_SCALING;
    dp.maxscale = LARGEST_SCALING;
    dp.a_tol = ABSOLUTE_TOLERANCE;
    dp.r_tol = RELATIVE_TOLERANCE;
    dp.err_old = 1.0e-4;
    dp.reject = 0;
    dp.eps = DBL_EPSILON;
    dp.n_stiff = 10;
    dp.stiff = 0;
    dp.nonstiff = 0;
    INFO(puts("Initialized dopri853 parameters.\n"));
}

/**
>>>>>>> d9861a70
 * @brief Run the Dormand Prince integrator to evolve the fields.
 *
 * This is the main routine of dopri853.c. It initializes the
 * integration parameters, allocates necessary memory, integrates the field
 * (assuming initial values are already present), writes the evolution to disk
 * as specified and frees the memory allocated earlier. All steps are reported
 * via the standard output.
 */
void run_dopri853()
{
    initialize_dopri853();
    allocate_dopri853_values();
    INFO(puts("Starting dopri853 integration with:"));
    INFO(printf("initial time: %f\n", dp.ti));
    INFO(printf("final time: %f\n", dp.tf));
    INFO(printf("initial time step dt: %f\n", dp.dt));
    INFO(printf("minimal time step dt: %f\n", dp.dt_min));
    INFO(printf("max number of steps: %zu\n", dp.max_steps));
    INFO(printf("relative tolerance: %.15f\n", dp.r_tol));
    INFO(printf("absolute tolerance: %.15f\n\n", dp.a_tol));

    #ifdef OUTPUT_PHI_PS
    evo_flags.compute_pow_spec = 1;
    #endif
    #ifdef OUTPUT_CONSTRAINTS
    evo_flags.compute_cstr = 1;
    #endif
    mk_rhs(dp.t, field, dfield);
    evo_flags.compute_pow_spec = 0;
    evo_flags.compute_cstr = 0;
    mk_summary();
    save();
    double secs = 0.0;
    TIME(secs = -get_wall_time());

    for (dp.n_stp = 0; dp.n_stp < dp.max_steps; ++dp.n_stp) {
        if (dp.t + dp.dt * 1.0001 > dp.tf) {
            dp.dt = dp.tf - dp.t;
            INFO(printf("overshoot, new dt = %f\n", dp.dt));
        }
        if (perform_step(dp.dt)) {
            break;
        }
        if (dp.dt_did == dp.dt) {
            ++dp.n_ok;
        } else {
            ++dp.n_bad;
        }
        #ifdef DEBUG
        INFO(printf("did step: %d with dt: %f\n", dp.n_stp, dp.dt_did));
        #endif

        if ((dp.n_stp + 1) % pars.file.skip == 0) {
            mk_summary();
            save();
        }
        if (dp.t >= dp.tf) {
            break;
        }
        if (fabs(dp.dt_next) <= dp.dt_min) {
            fputs("!!! Stepsize underflow.\n", stderr);
            break;
        }
        dp.dt = dp.dt_next;
    }

    size_t index = pars.file.index;
    if (index != 0 && t_out.buf[index - 1] < dp.t) {
        prepare_and_save_timeslice();
    }

    TIME(secs += get_wall_time());
    free_dopri853_values();

    INFO(puts("Writing simulation meta data to disk\n"));
    double val[1];
    val[0] = (double)dp.n_stp;
    h5_write_parameter(H5_STEPS_TOTAL_NAME, val, 1);
    val[0] = (double)dp.n_ok;
    h5_write_parameter(H5_STEPS_OK_NAME, val, 1);
    val[0] = (double)dp.n_bad;
    h5_write_parameter(H5_STEPS_BAD_NAME, val, 1);

    INFO(puts("Finished dopri853"));
    #ifdef SHOW_TIMING_INFO
    INFO(printf("time: %f seconds\n", secs));
    val[0] = secs;
    h5_write_parameter(H5_RUNTIME_STEPPER_NAME, val, 1);
    #endif
    INFO(printf("steps: %d\n", dp.n_stp + 1));
    INFO(printf("good steps: %d\n", dp.n_ok));
    INFO(printf("bad steps: %d\n\n", dp.n_bad));
}

/**
 * @brief Initializes parameters in the struct dopri853_control dp of the
 * Dormand Prince integrator.
 *
 * All fields of the struct dopri853_control dp are set according either as
 * fixed initial values or according to parameters entered by the user. All
 * parameters of the integration routine are saved in this struct.
 *
 * @note Changes in here are not recommended. All parameters that can/should be
 * chosen by the user are determined somewhere else and only copied here.
 */
static void initialize_dopri853()
{
    dp.t = pars.t.ti;
    dp.t_old = pars.t.ti;
    dp.ti = pars.t.ti;
    dp.tf = pars.t.tf;
    dp.dt = pars.t.dt;
    dp.dt_did = 0.0;
    dp.dt_next = pars.t.dt;
    dp.dt_min = MINIMAL_DELTA_T;
    dp.max_steps = MAX_STEPS;
    dp.n_stp = 0;
    dp.n_ok = 0;
    dp.n_bad = 0;
    dp.beta = BETA;
    dp.alpha = 1.0/8.0 - dp.beta * 0.2;
    dp.safe = SAFE;
    dp.minscale = SMALLEST_SCALING;
    dp.maxscale = LARGEST_SCALING;
    dp.a_tol = ABSOLUTE_TOLERANCE;
    dp.r_tol = RELATIVE_TOLERANCE;
    dp.err_old = 1.0e-4;
    dp.reject = 0;
    dp.eps = DBL_EPSILON;
    INFO(puts("Initialized dopri853 parameters.\n"));
}

/**
 * @brief Evolves field forward in time by one step.
 *
 * @param[in] dt_dry The initially proposed stepsize for this step.
 * @return Returns 0 in case of success and 1 in case of failure, in this case a
 * underflow of the specified minimal stepsize.
 *
 * Starting with the input @p dt_try this function repeatedly calls
 * try_step(const double dt), computes the normalized overall error by calling
 * error(const double dt), plugs that into success(const double err, double
 * *dt) to determine, whether the step is accepted or rejected. In the first
 * case, the fiels are updated and filtered and/or written to disk if required.
 * In case of failure, the step is retried with the updated stepsize.
 *
 * @note Various counters and global values (like the current time) are updated.
 * If the stepsize is decreased up to the minimal specified stepsize without
 * succeeding, a error message is reported and the exit code 1 is returned.
 */
static int perform_step(const double dt_try)
{
    const size_t Ntot = pars.Ntot;
    double dt = dt_try;
    for ( ; ; ) {
        try_step(dt);
        double err = error(dt);
        if (success(err, &dt)) {
            break;
        }
        if (fabs(dt) <= fabs(dp.t) * dp.eps) {
            fputs("\n!!! Stepsize underflow.\n", stderr);
            return 1;
        }
    }
    #ifdef ENABLE_FFT_FILTER
    apply_filter_real(field_new);
    #endif
    #ifdef OUTPUT_PHI_PS
    if ((dp.n_stp + 1) % pars.file.skip == 0) {
        evo_flags.compute_pow_spec = 1;
    }
    #endif
    #ifdef OUTPUT_CONSTRAINTS
    if ((dp.n_stp + 1) % pars.file.skip == 0) {
        evo_flags.compute_cstr = 1;
    }
    #endif
    mk_rhs(dp.t + dt, field_new, dfield_new);
    evo_flags.compute_pow_spec = 0;
    evo_flags.compute_cstr = 0;

    if ((dp.n_ok % dp.n_stiff) == 0 || dp.stiff > 0) {
        check_for_stiffness(dt_try);
    }

    #pragma omp parallel for
    for (size_t i = 0; i < Ntot; ++i) {
        field[i] = field_new[i];
        dfield[i] = dfield_new[i];
    }
    dp.t_old = dp.t;
    dp.t += (dp.dt_did = dt);
    pars.t.t = dp.t;
    t_out.tmp[0] = dp.t;
    return 0;
}

/**
 * @brief Tries one timestep with the specified stepsize.
 *
 * @param[in] dt The stepsize to use in the integration step.
 *
 * Computes all necessary (12) intermediate evaluations of the right hand side
 * of the differential equation (specified by mk_rhs(const double t, double *f,
 * double *result) in toolbox.c) to perform one step of the Dormand
 * Prince integrator, evolves the field forward in time by the given stepsize
 * and computes the error estimates w.r.t. the previous timeslice (still as
 * vectors, i.e. not a single value). Intermediate evaluations and errors are
 * stored in members of the struct dopri853_values dp.
 *
 * @note Contrary to perform_step(const double dt_try) this function is not
 * garuanteed to actually result in a step forward. It only proposes a candidate
 * for a step, which is evaluated by the errors it produced. It might get
 * discarded and recomputed with a different dt.
 */
static void try_step(const double dt)
{
    const size_t Ntot = pars.Ntot;
    const double t = dp.t;
    size_t i;
    // ------------ 1 ------------
    // is already done in perform_step

    // ------------ 2 ------------
    #pragma omp parallel for
    for (i = 0; i < Ntot; ++i) {
        dpv.k_tmp[i] = field[i] + dt * dpc.a21 * dfield[i];
    }
    mk_rhs(t + dpc.c2 * dt, dpv.k_tmp, dpv.k2);

    // ------------ 3 ------------
    #pragma omp parallel for
    for (i = 0; i < Ntot; ++i) {
        dpv.k_tmp[i] = field[i] + dt *
            (dpc.a31 * dfield[i] + dpc.a32 * dpv.k2[i]);
    }
    mk_rhs(t + dpc.c3 * dt, dpv.k_tmp, dpv.k3);

    // ------------ 4 ------------
    #pragma omp parallel for
    for (i = 0; i < Ntot; ++i) {
        dpv.k_tmp[i] = field[i] + dt *
            (dpc.a41 * dfield[i] + dpc.a43 * dpv.k3[i]);
    }
    mk_rhs(t + dpc.c4 * dt, dpv.k_tmp, dpv.k4);

    // ------------ 5 ------------
    #pragma omp parallel for
    for (i = 0; i < Ntot; ++i) {
        dpv.k_tmp[i] = field[i] + dt *
            (dpc.a51 * dfield[i] + dpc.a53 * dpv.k3[i] + dpc.a54 * dpv.k4[i]);
    }
    mk_rhs(t + dpc.c5 * dt, dpv.k_tmp, dpv.k5);

    // ------------ 6 ------------
    #pragma omp parallel for
    for (i = 0; i < Ntot; ++i) {
        dpv.k_tmp[i] = field[i] + dt *
            (dpc.a61 * dfield[i] + dpc.a64 * dpv.k4[i] + dpc.a65 * dpv.k5[i]);
    }
    mk_rhs(t + dpc.c6 * dt, dpv.k_tmp, dpv.k6);

    // ------------ 7 ------------
    #pragma omp parallel for
    for (i = 0; i < Ntot; ++i) {
        dpv.k_tmp[i] = field[i] + dt *
            (dpc.a71 * dfield[i] + dpc.a74 * dpv.k4[i] + dpc.a75 * dpv.k5[i] +
             dpc.a76 * dpv.k6[i]);
    }
    mk_rhs(t + dpc.c7 * dt, dpv.k_tmp, dpv.k7);

    // ------------ 8 ------------
    #pragma omp parallel for
    for (i = 0; i < Ntot; ++i) {
        dpv.k_tmp[i] = field[i] + dt *
            (dpc.a81 * dfield[i] + dpc.a84 * dpv.k4[i] + dpc.a85 * dpv.k5[i] +
             dpc.a86 * dpv.k6[i] + dpc.a87 * dpv.k7[i]);
    }
    mk_rhs(t + dpc.c8 * dt, dpv.k_tmp, dpv.k8);

    // ------------ 9 ------------
    #pragma omp parallel for
    for (i = 0; i < Ntot; ++i) {
        dpv.k_tmp[i] = field[i] + dt *
            (dpc.a91 * dfield[i] + dpc.a94 * dpv.k4[i] + dpc.a95 * dpv.k5[i] +
             dpc.a96 * dpv.k6[i] + dpc.a97 * dpv.k7[i] + dpc.a98 * dpv.k8[i]);
    }
    mk_rhs(t + dpc.c9 * dt, dpv.k_tmp, dpv.k9);

    // ------------ 10 ------------
    #pragma omp parallel for
    for (i = 0; i < Ntot; ++i) {
        dpv.k_tmp[i] = field[i] + dt *
            (dpc.a101 * dfield[i] + dpc.a104 * dpv.k4[i] + dpc.a105 * dpv.k5[i] +
             dpc.a106 * dpv.k6[i] + dpc.a107 * dpv.k7[i] + dpc.a108 * dpv.k8[i] +
             dpc.a109 * dpv.k9[i]);
    }
    mk_rhs(t + dpc.c10 * dt, dpv.k_tmp, dpv.k10);

    // ------------ 11 ------------
    #pragma omp parallel for
    for (i = 0; i < Ntot; ++i) {
        dpv.k_tmp[i] = field[i] + dt *
            (dpc.a111 * dfield[i] + dpc.a114 * dpv.k4[i] + dpc.a115 * dpv.k5[i] +
             dpc.a116 * dpv.k6[i] + dpc.a117 * dpv.k7[i] + dpc.a118 * dpv.k8[i] +
             dpc.a119 * dpv.k9[i] + dpc.a1110 * dpv.k10[i]);
    }
    mk_rhs(t + dpc.c11 * dt, dpv.k_tmp, dpv.k2);

    // ------------ new dt ------------
    const double tpdt = t + dt;

    // ------------ 12 ------------
    #pragma omp parallel for
    for (i = 0; i < Ntot; ++i) {
        dpv.k_tmp[i] = field[i] + dt *
            (dpc.a121 * dfield[i] + dpc.a124 * dpv.k4[i] + dpc.a125 * dpv.k5[i] +
             dpc.a126 * dpv.k6[i] + dpc.a127 * dpv.k7[i] + dpc.a128 * dpv.k8[i] +
             dpc.a129 * dpv.k9[i] + dpc.a1210 * dpv.k10[i] + dpc.a1211 * dpv.k2[i]);
    }
    mk_rhs(tpdt, dpv.k_tmp, dpv.k3);

    // ------------ step ahead ------------
    #pragma omp parallel for
    for (i = 0; i < Ntot; ++i) {
        dpv.k4[i] = dpc.b1 * dfield[i] + dpc.b6 * dpv.k6[i] + dpc.b7 * dpv.k7[i] +
            dpc.b8 * dpv.k8[i] + dpc.b9 * dpv.k9[i] + dpc.b10 * dpv.k10[i] +
            dpc.b11 * dpv.k2[i] + dpc.b12 * dpv.k3[i];

        field_new[i] = field[i] + dt * dpv.k4[i];
    }

    // ------------ error estimates ------------
    #pragma omp parallel for
    for (i = 0; i < Ntot; ++i) {
        dpv.yerr[i] = dpv.k4[i] - dpc.bhh1 * dfield[i] - dpc.bhh2 * dpv.k9[i] -
                        dpc.bhh3 * dpv.k3[i];
        dpv.yerr2[i] = dpc.er1 * dfield[i] + dpc.er6 * dpv.k6[i] +
                       dpc.er7 * dpv.k7[i] + dpc.er8 * dpv.k8[i] +
                       dpc.er9 * dpv.k9[i] + dpc.er10 * dpv.k10[i] +
                       dpc.er11 * dpv.k2[i] + dpc.er12 * dpv.k3[i];
    }
}

/**
 * @brief Computes the error of the previously tried step.
 *
 * @param[in] dt The previously tried stepsize.
 * @return The error of the previously tried stepsize.
 *
 * Computes the collective error of <b>all</b> the fields in the integration
 * routine normalized such that the threshold value is 1.
 */
static double error(const double dt)
{
    const size_t Ntot = pars.Ntot;
    double err = 0.0, err2 = 0.0, sk, deno;

    double tmp;
    #pragma omp parallel for private(sk, tmp) reduction(+: err, err2)
    for (size_t i = 0; i < Ntot; ++i) {
        sk = dp.a_tol + dp.r_tol * MAX(fabs(field[i]), fabs(field_new[i]));
        tmp = dpv.yerr[i] / sk;
        err2 += tmp * tmp;
        tmp = dpv.yerr2[i] / sk;
        err += tmp * tmp;
    }
    deno = err + 0.01 * err2;
    if (deno <= 0.0) {
        deno = 1.0;
    }
    return dt * err * sqrt(1.0 / (Ntot * deno));
}

/**
 * @brief Reports whether a step was successful and adjusts the stepsize
 * accordingly.
 *
 * @param[in] err The error estimate of the previously tried stepsize as
 * computed by error().
 * @param[inout] dt The stepsize that has previously been tried. Serves as input
 * to compute next stepsize in case of success and is changed for a new trial of
 * the current step in case of failure.
 * @return Returns 1 in case of success and 0 in case of failure.
 *
 * When the error @p err is smaller than 1, the current step is accepted. In
 * this case the new stepsize is computed and set accordingly. Otherwise the
 * current stepsize @p dt is adjusted and the current step is retried.
 * Various rules enter the scaling of the stepsize and various counters and
 * flags are set.
 */
static int success(const double err, double *dt)
{
    const double beta = dp.beta;
    const double alpha = dp.alpha;
    const double safe = dp.safe;
    const double minscale = dp.minscale;
    const double maxscale = dp.maxscale;
    double scale;

    if (err <= 1.0) {
        if (err == 0.0) {
            scale = maxscale;
        } else {
            scale = safe * pow(err, -alpha) * pow(dp.err_old, beta);
            if (scale < minscale) {
                scale = minscale;
            }
            if (scale > maxscale) {
                scale = maxscale;
            }
        }
        if (dp.reject) {
            dp.dt_next = (*dt) * MIN(scale, 1.0);
        } else {
            dp.dt_next = (*dt) * scale;
        }
        #ifdef MAX_DT_HUBBLE_FRACTION
        const double minstep = MAX_DT_HUBBLE_FRACTION * sqrt(3.0 / rho_mean);
        if (dp.dt_next > minstep) {
            dp.dt_next = minstep;
        }
        #endif

        dp.err_old = MAX(err, 1.0e-4);
        dp.reject = 0;
        return 1;
    } else {
        scale = MAX(safe * pow(err, -alpha), minscale);
        (*dt) *= scale;
        dp.reject = 1;
        return 0;
    }
}

/**
 * @brief Performs a check whether the evolution becomes stiff and aborts if
 * necessary.
 *
 * If stiffness requirements are fulfilled on 15 subsequent time steps, the
 * integration is aborted.
 */
void check_for_stiffness(const double dt)
{
    const size_t Ntot = pars.Ntot;
    double num = 0.0;
    double den = 0.0;
    double tmp;

    #pragma omp parallel for private(tmp) reduction(+: num, den)
    for (size_t i = 0; i < Ntot; ++i) {
        tmp = dfield_new[i] - dpv.k3[i];
        num += tmp * tmp;
        tmp = field_new[i] - dpv.k_tmp[i];
        den += tmp * tmp;
    }
    if (den > 0.0) {
        dp.dtlamb = dt * sqrt(num / den);
    }
    if (dp.dtlamb > 6.1) {
        dp.nonstiff = 0;
        dp.stiff += 1;
        if (dp.stiff == 15) {
            fprintf(stderr, "Potential stiffness detected at t = %f\n", dp.t);
            exit(EXIT_FAILURE);
        }
    } else {
        dp.nonstiff += 1;
        if (dp.nonstiff == 6) {
            dp.stiff = 0;
        }
    }
}

/**
 * @brief Allocates memory for the Dormand Prince integrator.
 *
 * Allocates memory for the intermediate evaluations of the Dormand Prince
 * integration routine as well as temporary memory for the erros.
 */
static void allocate_dopri853_values()
{
    const size_t Ntot = pars.Ntot;
    const size_t Nall = pars.Nall;

    dpv.k2 = fftw_malloc(Ntot * sizeof *dpv.k2);
    dpv.k3 = fftw_malloc(Ntot * sizeof *dpv.k3);
    dpv.k4 = fftw_malloc(Ntot * sizeof *dpv.k4);
    dpv.k5 = fftw_malloc(Ntot * sizeof *dpv.k5);
    dpv.k6 = fftw_malloc(Ntot * sizeof *dpv.k6);
    dpv.k7 = fftw_malloc(Ntot * sizeof *dpv.k7);
    dpv.k8 = fftw_malloc(Ntot * sizeof *dpv.k8);
    dpv.k9 = fftw_malloc(Ntot * sizeof *dpv.k9);
    dpv.k10 = fftw_malloc(Ntot * sizeof *dpv.k10);
    dpv.k_tmp = fftw_malloc(Nall * sizeof *dpv.k_tmp);

    dpv.yerr = fftw_malloc(Ntot * sizeof *dpv.yerr);
    dpv.yerr2 = fftw_malloc(Ntot * sizeof *dpv.yerr2);

    if (!(dpv.k2 && dpv.k3 && dpv.k4 && dpv.k5 && dpv.k6 && dpv.k7 && dpv.k8 &&
          dpv.k9 && dpv.k10 && dpv.k_tmp && dpv.yerr && dpv.yerr2)) {
        fputs("Allocating memory failed.\n", stderr);
        exit(EXIT_FAILURE);
    }

    #pragma omp parallel for
    for (size_t i = 0; i < Ntot; ++i) {
        dpv.k2[i] = 0.0;
        dpv.k3[i] = 0.0;
        dpv.k4[i] = 0.0;
        dpv.k5[i] = 0.0;
        dpv.k6[i] = 0.0;
        dpv.k7[i] = 0.0;
        dpv.k8[i] = 0.0;
        dpv.k9[i] = 0.0;
        dpv.k10[i] = 0.0;
        dpv.yerr[i] = 0.0;
        dpv.yerr2[i] = 0.0;
    }
    #pragma omp parallel for
    for (size_t i = 0; i < Nall; ++i) {
        dpv.k_tmp[i] = 0.0;
    }
    INFO(puts("Allocated memory for dopri853 variables.\n"));
}

/**
 * @brief Frees memory for the Dormand Prince integrator.
 *
 * Frees all memory that was allocated for the intermediate evaluations of the
 * Dormand Prince integration routine as well as temporary memory for the
 * errors.
 */
static void free_dopri853_values()
{
    fftw_free(dpv.k2);
    fftw_free(dpv.k3);
    fftw_free(dpv.k4);
    fftw_free(dpv.k5);
    fftw_free(dpv.k6);
    fftw_free(dpv.k7);
    fftw_free(dpv.k8);
    fftw_free(dpv.k9);
    fftw_free(dpv.k10);
    fftw_free(dpv.k_tmp);

    fftw_free(dpv.yerr);
    fftw_free(dpv.yerr2);
    INFO(puts("Freed memory of dopri853 variables.\n"));
}

#endif<|MERGE_RESOLUTION|>--- conflicted
+++ resolved
@@ -90,51 +90,6 @@
 struct dopri853_values dpv;
 
 /**
-<<<<<<< HEAD
-=======
- * @brief Initializes parameters in the struct dopri853_control dp of the
- * Dormand Prince integrator.
- *
- * All fields of the struct dopri853_control dp are set according either as
- * fixed initial values or according to parameters entered by the user. All
- * parameters of the integration routine are saved in this struct.
- *
- * @note Changes in here are not recommended. All parameters that can/should be
- * chosen by the user are determined somewhere else and only copied here.
- */
-void initialize_dopri853()
-{
-    dp.t = pars.t.ti;
-    dp.t_old = pars.t.ti;
-    dp.ti = pars.t.ti;
-    dp.tf = pars.t.tf;
-    dp.dt = pars.t.dt;
-    dp.dt_did = 0.0;
-    dp.dt_next = pars.t.dt;
-    dp.dt_min = MINIMAL_DELTA_T;
-    dp.dtlamb = 0.0;
-    dp.max_steps = MAX_STEPS;
-    dp.n_stp = 0;
-    dp.n_ok = 0;
-    dp.n_bad = 0;
-    dp.beta = BETA;
-    dp.alpha = 1.0/8.0 - dp.beta * 0.2;
-    dp.safe = SAFE;
-    dp.minscale = SMALLEST_SCALING;
-    dp.maxscale = LARGEST_SCALING;
-    dp.a_tol = ABSOLUTE_TOLERANCE;
-    dp.r_tol = RELATIVE_TOLERANCE;
-    dp.err_old = 1.0e-4;
-    dp.reject = 0;
-    dp.eps = DBL_EPSILON;
-    dp.n_stiff = 10;
-    dp.stiff = 0;
-    dp.nonstiff = 0;
-    INFO(puts("Initialized dopri853 parameters.\n"));
-}
-
-/**
->>>>>>> d9861a70
  * @brief Run the Dormand Prince integrator to evolve the fields.
  *
  * This is the main routine of dopri853.c. It initializes the
