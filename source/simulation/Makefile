TARGET = run
<<<<<<< HEAD
LIBS = -L/usr/local/lib -g -lfftw3_omp -lfftw3 -lgsl -lgslcblas -lm -fopenmp
=======
LIBS = -L /usr/local/lib -g -lfftw3_omp -lfftw3 -lgsl -lgslcblas -lm -fopenmp
>>>>>>> c666be8c
CC = h5cc
CFLAGS = -std=c99 -g -Wall -fopenmp -O2 -march=native -I/usr/local/include
export HDF5_CC = gcc-5
export HDF5_CLINKER = gcc-5

.PHONY: default all clean

default: config $(TARGET)

OBJECTS = $(patsubst %.c, %.o, $(wildcard *.c))
HEADERS = $(wildcard *.h)

%.o: %.c $(HEADERS)
	$(CC) $(CFLAGS) -c $< -o $@

.PRECIOUS: $(TARGET) $(OBJECTS)

$(TARGET): $(OBJECTS)
	$(CC) $(OBJECTS) -Wall $(LIBS) -o $@

config:
	./configure

clean:
	-rm -f *.o
	-rm -r run.dSYM
	-rm -f $(TARGET)<|MERGE_RESOLUTION|>--- conflicted
+++ resolved
@@ -1,9 +1,5 @@
 TARGET = run
-<<<<<<< HEAD
-LIBS = -L/usr/local/lib -g -lfftw3_omp -lfftw3 -lgsl -lgslcblas -lm -fopenmp
-=======
 LIBS = -L /usr/local/lib -g -lfftw3_omp -lfftw3 -lgsl -lgslcblas -lm -fopenmp
->>>>>>> c666be8c
 CC = h5cc
 CFLAGS = -std=c99 -g -Wall -fopenmp -O2 -march=native -I/usr/local/include
 export HDF5_CC = gcc-5
