--- conflicted
+++ resolved
@@ -125,7 +125,6 @@
 * `VERSION_CONTROL`: If git or mercurial is used as a version control system, one can add a hash of the current revision to the output file. This helps identify the data later. This option was most useful during development. __Warning__: Since the program has to create a pipe, invoke a shell and call git or mercurial as well as receive the output, this is not guaranteed to work on different systems. Choose the `VERSION_CONTROL_NONE` option when in doubt. Valid options are
   - `"VERSION_CONTROL_HG"`: Try to get the hash of the current mercurial revision and include it in the output.
   - `"VERSION_CONTROL_GIT"`: Try to get the hash of the current git revision and include it in the output.
-<<<<<<< HEAD
   - `"VERSION_CONTROL_NONE"`: Do not try to get the hash of the current revision. Nothing is added to the output file. __Note__: This is the recommended choice, because it is quite possible that the program does not compile or fail at runtime on different systems.
 * `WRITE_OUT_BUFFER_NUMBER`: (integer, >0) The program uses an internal buffer where output is accumulated before it is written to disk. Since rare and large writeouts are usually faster than frequent small ones, this gives a speedup despite the memory overhead and copy instructions to the buffers. `WRITE_OUT_BUFFER_NUMBER` specifies how many timeslices of the output should be buffered before disk access. If one outputs full 3D fields ([see output](#output)), memory constraints might not allow for a large buffer or slow down the simulation.
 * `POWER_SPECTRUM_BINS`: (integer, >0) The number of bins used to compute the power spectrum. This is only relevant if one of the outputs (see [output](#output)) ending in `POWER_SPECTRUM` is activated, i.e. the power spectrum of one of the fields is included in the output. In the computation of the power spectrum, modes are binned into this number of bins. See TODO(link thesis) for details.
@@ -133,16 +132,6 @@
 * `STRIDE_X`: (integer, >0) The stride in the x-direction of the output of fields. To avoid large ouput files, one can output the fields on a smaller grid than are used for the computation internally.
 * `STRIDE_Y`: (integer, >0) The stride in the y-direction of the output of fields. To avoid large ouput files, one can output the fields on a smaller grid than are used for the computation internally.
 * `STRIDE_Z`: (integer, >0) The stride in the z-direction of the output of fields. To avoid large ouput files, one can output the fields on a smaller grid than are used for the computation internally.
-=======
-  - `"VERSION_CONTROL_NONE"`: Do not try to get the hash of the current revision. Nothing is added to the output file.
-* `WRITE_OUT_BUFFER_NUMBER`: (integer, >0) The program uses an internal buffer where outputs are accumulated before they are actually written to disk. Since rare and large writeouts are usually faster than frequent small ones, this should result in a speed up. `WRITE_OUT_BUFFER_NUMBER` specifies how many timeslices of the output should be buffered before disk access. If one uses many gridpoints, memory constraints might not allow for a large buffer.
-* `OUTPUT_NUMBER`: (integer, >0) This is only used when `INTEGRATION_METHOD=RKF45`. The Runge Kutta Fehlberg 4 (5) is not implemented natively, but provided by the gsl library. Therefore we specify how many time slices we want to write to disk, which is specified by `OUTPUT_NUMBER`. Those will be equidistantly distributed over the range from the initial to the final time.
-* `POWER_SPECTRUM_BINS`: (integer, >0) The number of bins used to compute the power spectrum. This is only relevant if`POWER_SPECTRUM="1"`, i.e. the power spectrum of $$\phi$$ is included in the output. See TODO(link thesis) for details.
-* `TIME_STEP_SKIPS`: (integer, >0) The number of time steps skipped between outputs. To avoid large output files, one can skip `TIME_STEP_SKIPS` many time steps, before writing a time slice to disk again.
-* `STRIDE_X`: (integer, >0) The stride in the x-direction of the output of fields. To avoid large ouput files, one can output the fields on a smaller grid than they are computed on internally.
-* `STRIDE_Y`: (integer, >0) The stride in the y-direction of the output of fields. To avoid large ouput files, one can output the fields on a smaller grid than they are computed on internally.
-* `STRIDE_Z`: (integer, >0) The stride in the z-direction of the output of fields. To avoid large ouput files, one can output the fields on a smaller grid than they are computed on internally.
->>>>>>> b70a538b
 
 __Remarks__:
 
@@ -188,13 +177,8 @@
 
 * `INTEGRATION_METHOD`: There are three integration routines available:
     - `"RK4"`: The standard fourth order Runge Kutte stepper with fixed time step size.
-<<<<<<< HEAD
     - `"RKF45"`: A fourth order Runge Kutta method with 5th order error estimation for adaptive time stepping. We are using the GSL implementation TODO(link to gsl).
     - `"DOPRI853"`: A more sophisticated adaptive Dormand Prince stepper of 8th order with 5th and 3rd order error estimation for adaptive time stepping. A detailed description can be found in TODO(link numerical recipes).
-=======
-    - `"RKF45"`: The Runge Kutta Fehlberg 4 (5) method with adaptive time stepping, using the implementation by the Gnu scientific library (gsl) ode library.
-    - `"DOPRI853"`: A more sophisticated adaptive Dormand Prince stepper of 8th order with 5th and 3rd order errors for adaptive time stepping. A detailed description can be found in TODO(link numerical recipes).
->>>>>>> b70a538b
 * `PSI_METHOD`: There are three different equations according to which we can evolve the fields $$\psi$$ and $$\dot{\psi}$$. For more information see TODO(link to the thesis). The valid options are
     - `"PSI_ELLIPTIC"`
     - `"PSI_PARABOLIC"`
